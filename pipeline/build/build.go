--- conflicted
+++ resolved
@@ -56,11 +56,7 @@
 	if hook == "" {
 		return nil
 	}
-<<<<<<< HEAD
-	log.WithField("hook", hook).Info("Running hook")
-=======
 	log.WithField("hook", hook).Info("running hook")
->>>>>>> 36d056e7
 	cmd := strings.Fields(hook)
 	return run(runtimeTarget, cmd, env)
 }
@@ -71,11 +67,7 @@
 		name,
 		ctx.Config.Build.Binary+ext.For(target.goos),
 	)
-<<<<<<< HEAD
-	log.WithField("binary", output).Info("Building")
-=======
 	log.WithField("binary", output).Info("building")
->>>>>>> 36d056e7
 	cmd := []string{"go", "build"}
 	if ctx.Config.Build.Flags != "" {
 		cmd = append(cmd, strings.Fields(ctx.Config.Build.Flags)...)
@@ -96,11 +88,7 @@
 	log.WithField("target", target.PrettyString()).
 		WithField("env", env).
 		WithField("args", cmd.Args).
-<<<<<<< HEAD
-		Debug("Running")
-=======
 		Debug("running")
->>>>>>> 36d056e7
 	if out, err := cmd.CombinedOutput(); err != nil {
 		return fmt.Errorf("build failed: %s\n%v", target.PrettyString(), string(out))
 	}
