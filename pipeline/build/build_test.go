package build

import (
<<<<<<< HEAD
=======
	"io/ioutil"
	"os"
	"path/filepath"
>>>>>>> 27363bf4
	"runtime"
	"testing"

	"github.com/goreleaser/goreleaser/config"
	"github.com/goreleaser/goreleaser/context"
	"github.com/stretchr/testify/assert"
)

func TestPipeDescription(t *testing.T) {
	assert.NotEmpty(t, Pipe{}.Description())
}

func TestRun(t *testing.T) {
	assert.NoError(t, run(runtime.GOOS, runtime.GOARCH, []string{"go", "list", "./..."}))
}

func TestRunInvalidCommand(t *testing.T) {
	assert.Error(t, run(runtime.GOOS, runtime.GOARCH, []string{"gggggo", "nope"}))
}

func TestBuild(t *testing.T) {
	assert := assert.New(t)
	var config = config.Project{
		Build: config.Build{
			Binary: "testing",
			Flags:  "-n",
		},
	}
	var ctx = &context.Context{
		Config: config,
	}
	assert.NoError(build("build_test", runtime.GOOS, runtime.GOARCH, ctx))
<<<<<<< HEAD
=======
}

func TestRunFullPipe(t *testing.T) {
	assert := assert.New(t)
	folder, err := ioutil.TempDir("", "gorelasertest")
	assert.NoError(err)
	var binary = filepath.Join(folder, "testing")
	var pre = filepath.Join(folder, "pre")
	var post = filepath.Join(folder, "post")
	var config = config.Project{
		Dist: folder,
		Build: config.Build{
			Binary:  "testing",
			Flags:   "-v",
			Ldflags: "-X main.test=testing",
			Hooks: config.Hooks{
				Pre:  "touch " + pre,
				Post: "touch " + post,
			},
			Goos: []string{
				runtime.GOOS,
			},
			Goarch: []string{
				runtime.GOARCH,
			},
		},
	}
	var ctx = &context.Context{
		Config:   config,
		Archives: map[string]string{},
	}
	assert.NoError(Pipe{}.Run(ctx))
	assert.True(exists(binary), binary)
	assert.True(exists(pre), pre)
	assert.True(exists(post), post)
}

func exists(file string) bool {
	_, err := os.Stat(file)
	return !os.IsNotExist(err)
>>>>>>> 27363bf4
}<|MERGE_RESOLUTION|>--- conflicted
+++ resolved
@@ -1,12 +1,9 @@
 package build
 
 import (
-<<<<<<< HEAD
-=======
 	"io/ioutil"
 	"os"
 	"path/filepath"
->>>>>>> 27363bf4
 	"runtime"
 	"testing"
 
@@ -39,8 +36,6 @@
 		Config: config,
 	}
 	assert.NoError(build("build_test", runtime.GOOS, runtime.GOARCH, ctx))
-<<<<<<< HEAD
-=======
 }
 
 func TestRunFullPipe(t *testing.T) {
@@ -81,5 +76,4 @@
 func exists(file string) bool {
 	_, err := os.Stat(file)
 	return !os.IsNotExist(err)
->>>>>>> 27363bf4
 }