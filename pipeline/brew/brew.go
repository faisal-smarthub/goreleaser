--- conflicted
+++ resolved
@@ -19,11 +19,7 @@
 const formulae = `class {{ .Name }} < Formula
   desc "{{ .Desc }}"
   homepage "{{ .Homepage }}"
-<<<<<<< HEAD
-  url "https://github.com/{{ .Repo }}/releases/download/{{ .Tag }}/{{ .File }}.tar.gz"
-=======
-  url "https://github.com/{{ .Repo }}/releases/download/{{ .Tag }}/{{ .BinaryName }}_#{%x(uname -s).gsub(/\n/, '')}_#{%x(uname -m).gsub(/\n/, '')}.{{ .Format }}"
->>>>>>> 35055cdf
+  url "https://github.com/{{ .Repo }}/releases/download/{{ .Tag }}/{{ .File }}.{{ .Format }}"
   head "https://github.com/{{ .Repo }}.git"
   version "{{ .Tag }}"
 
@@ -41,11 +37,7 @@
 `
 
 type templateData struct {
-<<<<<<< HEAD
-	Name, Desc, Homepage, Repo, Tag, BinaryName, Caveats, File string
-=======
-	Name, Desc, Homepage, Repo, Tag, BinaryName, Caveats, Format string
->>>>>>> 35055cdf
+	Name, Desc, Homepage, Repo, Tag, BinaryName, Caveats, File, Format string
 }
 
 // Pipe for brew deployment
@@ -151,11 +143,8 @@
 		Tag:        config.Git.CurrentTag,
 		BinaryName: config.BinaryName,
 		Caveats:    config.Brew.Caveats,
-<<<<<<< HEAD
 		File:       file,
-=======
 		Format:     config.Archive.Format,
->>>>>>> 35055cdf
 	}, err
 }
 
